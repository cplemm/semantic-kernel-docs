--- conflicted
+++ resolved
@@ -274,11 +274,8 @@
         @KernelFunctionParameter(name = "pizzaId", description = "Id of the pizza to get from the cart", type = Integer.class, required = true)
         int pizzaId)
     {
-<<<<<<< HEAD
-        UUID cartId = await userContext.getCartIdAsync();
-=======
+
         UUID cartId = userContext.getCartId();
->>>>>>> c87b68b5
         return pizzaService.getPizzaFromCart(cartId, pizzaId);
     }
 
@@ -286,17 +283,11 @@
         name = "get_cart", 
         description = "Returns the user's current cart, including the total price and items in the cart.",
         returnType = "com.pizzashop.Cart")
-<<<<<<< HEAD
-    public Mono<Cart> GetCart()
-    {
-        Guid cartId = await userContext.GetCartIdAsync();
-        return await pizzaService.GetCart(cartId);
-=======
+
     public Mono<Cart> getCart()
     {
         UUID cartId = userContext.getCartId();
         return pizzaService.getCart(cartId);
->>>>>>> c87b68b5
     }
 
 
@@ -306,16 +297,9 @@
         returnType = "com.pizzashop.CheckoutResponse")
     public Mono<CheckoutResponse> Checkout()
     {
-<<<<<<< HEAD
-        UUID cartId = await userContext.GetCartIdAsync();
-        UUID paymentId = await paymentService.RequestPaymentFromUserAsync(cartId);
-
-        return pizzaService.Checkout(cartId, paymentId);
-=======
         UUID cartId = userContext.getCartId();
         return paymentService.requestPaymentFromUser(cartId)
                 .flatMap(paymentId -> pizzaService.checkout(cartId, paymentId));
->>>>>>> c87b68b5
     }
 }
 ```
@@ -556,20 +540,12 @@
 ::: zone pivot="programming-language-java"
 
 ```java
-<<<<<<< HEAD
-ChatCompletionService chatCompletion = kernel.getService(<I)ChatCompletionService.class);
-=======
 ChatCompletionService chatCompletion = kernel.getService(I)ChatCompletionService.class);
->>>>>>> c87b68b5
 
 InvocationContext invocationContext = InvocationContext.builder()
     .withToolCallBehavior(ToolCallBehavior.allowAllKernelFunctions(false));
 
-<<<<<<< HEAD
-List<ChatResponse> responses = await chatCompletion.getChatMessageContentsAsync(
-=======
 List<ChatResponse> responses = chatCompletion.getChatMessageContentsAsync(
->>>>>>> c87b68b5
     chatHistory,
     kernel,
     invocationContext).block();
@@ -822,11 +798,8 @@
         });
 ```
 
-<<<<<<< HEAD
-::: zone-end
-=======
-:::
->>>>>>> c87b68b5
+::: zone-end
+
 
 Notice that the result is a JSON string that the model then needs to process. As before, the model will need to spend tokens consuming this information. This is why it's important to keep the return types as simple as possible. In this case, the return only includes the new items added to the cart, not the entire cart.
 
