--- conflicted
+++ resolved
@@ -12,18 +12,5 @@
   href: structured-output.md
 - name: Persisting conversations
   href: persisted-conversation.md
-<<<<<<< HEAD
 - name: Enabling observability for agents
   href: enable-observability.md
-- name: Human in the loop
-  href: human-input-agent.md
-- name: Tool use
-  href: tool-use.md
-- name: Chat termination
-  href: chat-termination.md
-- name: Managing State
-  href: managing-state.md
-=======
-- name: Adding telemetry to agents
-  href: agent-telemetry.md
->>>>>>> 6092468e
