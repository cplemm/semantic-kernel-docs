---
title: Quick Start
description: Quick start guide for the Agent Framework.
ms.service: semantic-kernel
ms.topic: tutorial
ms.date: 09/04/2025
ms.reviewer: ssalgado
zone_pivot_groups: programming-languages
author: TaoChenOSU
ms.author: taochen
---

# Microsoft Agent Framework Quick Start

This guide will help you get up and running quickly with a basic agent using the Agent Framework and Azure OpenAI.

::: zone pivot="programming-language-csharp"

## Prerequisites

Before you begin, ensure you have the following:

- [.NET 8.0 SDK or later](https://dotnet.microsoft.com/download)
- [Azure OpenAI resource](/azure/ai-foundry/openai/how-to/create-resource) with a deployed model (e.g., `gpt-4o-mini`)
- [Azure CLI installed](/cli/azure/install-azure-cli) and [authenticated](/cli/azure/authenticate-azure-cli) (`az login`)
- [User has the `Cognitive Services OpenAI User` or `Cognitive Services OpenAI Contributor` roles for the Azure OpenAI resource.](/azure/ai-foundry/openai/how-to/role-based-access-control)

**Note**: The Microsoft Agent Framework is supported with all actively supported versions of .Net. For the purposes of this sample we are recommending the .NET 8.0 SDK or higher.

**Note**: This demo uses Azure CLI credentials for authentication. Make sure you're logged in with `az login` and have access to the Azure OpenAI resource. For more information, see the [Azure CLI documentation](/cli/azure/authenticate-azure-cli-interactively). It is also possible to replace the `AzureCliCredential` with an `ApiKeyCredential` if you
have an api key and do not wish to use role based authentication, in which case `az login` is not required.

## Installing Packages

Packages will be published to [NuGet Gallery | Microsoft.Agent.AI](https://www.nuget.org/packages/Microsoft.Agent.AI). 

First, add the following Microsoft Agent Framework NuGet packages into your application, using the following commands:

```powershell
dotnet add package Azure.AI.OpenAI
dotnet add package Azure.Identity
dotnet add package Microsoft.Agents.AI.OpenAI
```

## Running a Basic Agent Sample

This sample demonstrates how to create and use a simple AI agent with Azure OpenAI Chat Completion as the backend. It will create a basic agent using `AzureOpenAIClient` with `gpt-4o-mini` and custom instructions.

### Sample Code

Make sure to replace `https://your-resource.openai.azure.com/` with the endpoint of your Azure OpenAI resource.

```csharp
using System;
using Azure.AI.OpenAI;
using Azure.Identity;
using Microsoft.Agents.AI;
<<<<<<< HEAD
=======
using OpenAI;
>>>>>>> e92be8c8

AIAgent agent = new AzureOpenAIClient(
  new Uri("https://your-resource.openai.azure.com/"),
  new AzureCliCredential())
    .GetChatClient("gpt-4o-mini")
    .CreateAIAgent(instructions: "You are good at telling jokes.");

Console.WriteLine(await agent.RunAsync("Tell me a joke about a pirate."));
```

## (Optional) Installing Nightly Packages

If you need to get a package containing the latest enhancements or fixes nightly builds of the Agent Framework are available [here](https://github.com/orgs/microsoft/packages?repo_name=agent-framework).

To download nightly builds follow the following steps:

1. You will need a GitHub account to complete these steps.
1. Create a GitHub Personal Access Token with the `read:packages` scope using these [instructions](https://docs.github.com/en/authentication/keeping-your-account-and-data-secure/managing-your-personal-access-tokens#creating-a-personal-access-token-classic).
1. If your account is part of the Microsoft organization then you must authorize the `Microsoft` organization as a single sign-on organization.
    1. Click the "Configure SSO" next to the Personal Access Token you just created and then authorize `Microsoft`.
1. Use the following command to add the Microsoft GitHub Packages source to your NuGet configuration:

    ```powershell
    dotnet nuget add source --username GITHUBUSERNAME --password GITHUBPERSONALACCESSTOKEN --store-password-in-clear-text --name GitHubMicrosoft "https://nuget.pkg.github.com/microsoft/index.json"
    ```

1. Or you can manually create a `NuGet.Config` file.

    ```xml
    <?xml version="1.0" encoding="utf-8"?>
    <configuration>
      <packageSources>
        <add key="nuget.org" value="https://api.nuget.org/v3/index.json" protocolVersion="3" />
        <add key="github" value="https://nuget.pkg.github.com/microsoft/index.json" />
      </packageSources>
    
      <packageSourceMapping>
        <packageSource key="nuget.org">
          <package pattern="*" />
        </packageSource>
        <packageSource key="github">
          <package pattern="*nightly"/>
          <package pattern="Microsoft.Agents.AI" />
        </packageSource>
      </packageSourceMapping>
    
      <packageSourceCredentials>
        <github>
            <add key="Username" value="<Your GitHub Id>" />
            <add key="ClearTextPassword" value="<Your Personal Access Token>" />
          </github>
      </packageSourceCredentials>
    </configuration>
    ```

    * If you place this file in your project folder make sure to have Git (or whatever source control you use) ignore it.
    * For more information on where to store this file go [here](/nuget/reference/nuget-config-file).
1. You can now add packages from the nightly build to your project.
<<<<<<< HEAD
    * E.g. use this command `dotnet add package Microsoft.Agents.AI`
=======
    * E.g. use this command `dotnet add package Microsoft.Agents.AI --version 0.0.1-nightly-250731.6-alpha`
>>>>>>> e92be8c8
1. And the latest package release can be referenced in the project like this:
    * `<PackageReference Include="Microsoft.Agents.AI" Version="*-*" />`

For more information see: <https://docs.github.com/en/packages/working-with-a-github-packages-registry/working-with-the-nuget-registry>

::: zone-end

::: zone pivot="programming-language-python"

## Prerequisites

Before you begin, ensure you have the following:

- [Python 3.10 or later](https://www.python.org/downloads/)
- An [Azure AI](/azure/ai-foundry/) project with a deployed model (e.g., `gpt-4o-mini`)
- [Azure CLI](/cli/azure/install-azure-cli) installed and authenticated (`az login`)

**Note**: This demo uses Azure CLI credentials for authentication. Make sure you're logged in with `az login` and have access to the Azure AI project. For more information, see the [Azure CLI documentation](/cli/azure/authenticate-azure-cli-interactively).

## Running a Basic Agent Sample

This sample demonstrates how to create and use a simple AI agent with Azure AI as the backend. It will create a basic agent using `ChatAgent` with `AzureAIAgentClient` and custom instructions.

Make sure to set the following environment variables:
- `AZURE_AI_PROJECT_ENDPOINT`: Your Azure AI project endpoint
- `AZURE_AI_MODEL_DEPLOYMENT_NAME`: The name of your model deployment


### Sample Code

```python
import asyncio
from agent_framework import ChatAgent
from agent_framework.azure import AzureAIAgentClient
from azure.identity.aio import AzureCliCredential

async def main():
    async with (
        AzureCliCredential() as credential,
        ChatAgent(
            chat_client=AzureAIAgentClient(async_credential=credential),
            instructions="You are good at telling jokes."
        ) as agent,
    ):
        result = await agent.run("Tell me a joke about a pirate.")
        print(result.text)

if __name__ == "__main__":
    asyncio.run(main())
```

## More Examples

For more detailed examples and advanced scenarios, see the [Azure AI Agent Examples](https://github.com/microsoft/agent-framework/blob/main/python/samples/getting_started/agents/azure_ai/README.md).


::: zone-end

## Next steps

> [!div class="nextstepaction"]
> [Create and run agents](./agents/run-agent.md)<|MERGE_RESOLUTION|>--- conflicted
+++ resolved
@@ -55,10 +55,7 @@
 using Azure.AI.OpenAI;
 using Azure.Identity;
 using Microsoft.Agents.AI;
-<<<<<<< HEAD
-=======
 using OpenAI;
->>>>>>> e92be8c8
 
 AIAgent agent = new AzureOpenAIClient(
   new Uri("https://your-resource.openai.azure.com/"),
@@ -117,11 +114,7 @@
     * If you place this file in your project folder make sure to have Git (or whatever source control you use) ignore it.
     * For more information on where to store this file go [here](/nuget/reference/nuget-config-file).
 1. You can now add packages from the nightly build to your project.
-<<<<<<< HEAD
     * E.g. use this command `dotnet add package Microsoft.Agents.AI`
-=======
-    * E.g. use this command `dotnet add package Microsoft.Agents.AI --version 0.0.1-nightly-250731.6-alpha`
->>>>>>> e92be8c8
 1. And the latest package release can be referenced in the project like this:
     * `<PackageReference Include="Microsoft.Agents.AI" Version="*-*" />`
 
